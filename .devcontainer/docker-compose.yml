# Docker Compose configuration for Langstar devcontainer
# Compose file format: https://docs.docker.com/compose/compose-file/
# Environment variables: https://docs.docker.com/compose/how-tos/environment-variables/
version: '3.8'

services:
  langstar-dev:
    build:
      context: .
      dockerfile: Dockerfile
      # Build arguments - can be overridden via .env file or environment
      # https://docs.docker.com/compose/compose-file/build/#args
      args:
        TZ: ${TZ:-America/New_York}
        CLAUDE_CODE_VERSION: ${CLAUDE_CODE_VERSION:-latest}
        GIT_DELTA_VERSION: ${GIT_DELTA_VERSION:-0.18.2}
        ZSH_IN_DOCKER_VERSION: ${ZSH_IN_DOCKER_VERSION:-1.2.1}

    # Add Linux capabilities for VPN/network tools
    # https://docs.docker.com/compose/compose-file/compose-file-v3/#cap_add
    cap_add:
      - NET_ADMIN
      - NET_RAW

    # Environment variables passed to the container
    # Syntax: ${VAR:-default} means use VAR if set, otherwise use default
    # https://docs.docker.com/compose/how-tos/environment-variables/variable-interpolation/
    #
    # IMPORTANT: ALL variables that should be available in the container MUST be
    # declared in this environment: section. Docker Compose loads values from .env
    # and substitutes them here using ${VAR} syntax. If a variable is in .env but
    # NOT listed here, it won't be available in the container shell.
    #
    # To add a new environment variable:
    # 1. Add value to .env file (e.g., MY_VAR=value)
    # 2. Add declaration here (e.g., MY_VAR: ${MY_VAR})
    # 3. Rebuild devcontainer
    #
    # See .env.default and docker-compose.override.yml.template for full docs
    environment:
      # GitHub Authentication
      # Local: Uses GITHUB_PAT from .env file
      # Codespaces: Falls back to GH_PAT from secrets
      GITHUB_PAT: ${GITHUB_PAT:-${GH_PAT}}
      GITHUB_USER: ${GITHUB_USER:-${GH_USER}}
      GITHUB_PROJECT_PAT: ${GITHUB_PROJECT_PAT:-${GH_PROJECT_PAT}}

      # Anthropic Configuration
      AWS_ACCESS_KEY_ID: ${AWS_ACCESS_KEY_ID}
      AWS_SECRET_ACCESS_KEY: ${AWS_SECRET_ACCESS_KEY}
      ANTHROPIC_MODEL: ${ANTHROPIC_MODEL:-us.anthropic.claude-sonnet-4-5-20250929-v1:0}
      ANTHROPIC_SMALL_FAST_MODEL: ${ANTHROPIC_SMALL_FAST_MODEL:-us.anthropic.claude-haiku-4-5-20251001-v1:0}
      AWS_REGION: ${AWS_REGION:-us-east-1}
      CLAUDE_CODE_USE_BEDROCK: ${CLAUDE_CODE_USE_BEDROCK:-1}

      # LangChain API Configuration
      # Both LangSmith and LangGraph Cloud use LANGSMITH_API_KEY for authentication
      LANGSMITH_API_KEY: ${LANGSMITH_API_KEY}
      LANGSMITH_ORGANIZATION_NAME: ${LANGSMITH_ORGANIZATION_NAME}
      LANGSMITH_ORGANIZATION_ID: ${LANGSMITH_ORGANIZATION_ID}
      LANGSMITH_WORKSPACE_NAME: ${LANGSMITH_WORKSPACE_NAME}
      LANGSMITH_WORKSPACE_ID: ${LANGSMITH_WORKSPACE_ID}
<<<<<<< HEAD
=======
      LANGCHAIN_WORKSPACE_ID: ${LANGCHAIN_WORKSPACE_ID}

      # Test LangGraph Deployment (for Phase 5 integration testing)
      TEST_GRAPH_ID: ${TEST_GRAPH_ID}
      TEST_DEPLOYMENT_ID: ${TEST_DEPLOYMENT_ID}
>>>>>>> 5cfae99b

      # Container Environment
      NODE_OPTIONS: --max-old-space-size=4096
      CLAUDE_CONFIG_DIR: /home/node/.claude
      POWERLEVEL9K_DISABLE_GITSTATUS: "true"

      # Claude Code Token Configuration
      # max_tokens must be greater than thinking.budget_tokens
      # Recommended for Bedrock: MAX_OUTPUT=4096, THINKING=1024
      # https://docs.claude.com/en/docs/build-with-claude/extended-thinking
      CLAUDE_CODE_MAX_OUTPUT_TOKENS: ${CLAUDE_CODE_MAX_OUTPUT_TOKENS:-4096}
      MAX_THINKING_TOKENS: ${MAX_THINKING_TOKENS:-1024}

      # Legacy variables (if needed)
      GITHUB_TOKEN: ${GITHUB_TOKEN:-${DEVCONTAINER_GITHUB_TOKEN}}
      OPENAI_API_KEY: ${OPENAI_API_KEY:-${DEVCONTAINER_OPENAI_API_KEY}}

    # Volume mounts
    # https://docs.docker.com/compose/compose-file/compose-file-v3/#volumes
    volumes:
      # Mount workspace directory with cached consistency for better performance
      # https://docs.docker.com/compose/compose-file/compose-file-v3/#caching-options-for-volume-mounts-docker-desktop
      - ..:/workspace:cached

      # Named volumes for persistent data across container rebuilds
      # These survive even when the container is deleted
      - claude-code-bashhistory:/commandhistory
      - claude-code-config:/home/node/.claude

    # Keep container running (required for devcontainers)
    # https://docs.docker.com/compose/compose-file/compose-file-v3/#command
    command: sleep infinity

    # Run container as 'node' user (matches Dockerfile USER directive)
    # https://docs.docker.com/compose/compose-file/compose-file-v3/#user
    user: node

# Named volumes declaration
# https://docs.docker.com/compose/compose-file/compose-file-v3/#volume-configuration-reference
volumes:
  # Persistent bash history across container rebuilds
  claude-code-bashhistory:
  # Persistent Claude configuration across container rebuilds
  claude-code-config:<|MERGE_RESOLUTION|>--- conflicted
+++ resolved
@@ -60,14 +60,11 @@
       LANGSMITH_ORGANIZATION_ID: ${LANGSMITH_ORGANIZATION_ID}
       LANGSMITH_WORKSPACE_NAME: ${LANGSMITH_WORKSPACE_NAME}
       LANGSMITH_WORKSPACE_ID: ${LANGSMITH_WORKSPACE_ID}
-<<<<<<< HEAD
-=======
       LANGCHAIN_WORKSPACE_ID: ${LANGCHAIN_WORKSPACE_ID}
 
       # Test LangGraph Deployment (for Phase 5 integration testing)
       TEST_GRAPH_ID: ${TEST_GRAPH_ID}
       TEST_DEPLOYMENT_ID: ${TEST_DEPLOYMENT_ID}
->>>>>>> 5cfae99b
 
       # Container Environment
       NODE_OPTIONS: --max-old-space-size=4096
